--- conflicted
+++ resolved
@@ -8,8 +8,6 @@
 import macro_atom
 import os
 from .config_reader import reformat_element_symbol
-from scipy import interpolate
-
 
 logger = logging.getLogger(__name__)
 
@@ -206,7 +204,7 @@
 
     #Functions
 
-    def update_radiationfield(self, t_rad, w, n_e_convergence_threshold=0.05, initialize_nlte=False):
+    def update_radiationfield(self, t_rad, w, n_e_convergence_threshold=0.05):
         """
             This functions updates the radiation temperature `t_rad` and calculates the beta_rad
             Parameters. Then calculating :math:`g_e=\\left(\\frac{2 \\pi m_e k_\\textrm{B}T}{h^2}\\right)^{3/2}`.
@@ -226,7 +224,7 @@
         self.t_rad = t_rad
         self.w = w
 
-        self.calculate_partition_functions(initialize_nlte=initialize_nlte)
+        self.calculate_partition_functions()
 
 
 
@@ -253,7 +251,7 @@
         self.electron_density = new_electron_density
         logger.debug('Took %d iterations to converge on electron density' % n_e_iterations)
 
-        self.calculate_level_populations(initialize_nlte=initialize_nlte)
+        self.calculate_level_populations()
         self.calculate_tau_sobolev()
         if self.nlte_config is not None and self.nlte_config.species:
             self.calculate_nlte_level_populations()
@@ -268,7 +266,7 @@
             if not hasattr(self.atom_data, attribute):
                 raise ValueError('AtomData incomplete missing')
 
-    def calculate_partition_functions(self, initialize_nlte=False):
+    def calculate_partition_functions(self):
         """
         Calculate partition functions for the ions using the following formula, where
         :math:`i` is the atomic_number, :math:`j` is the ion_number and :math:`k` is the level number.
@@ -298,7 +296,7 @@
             return meta_z + self.w * non_meta_z
 
 
-        if initialize_nlte:
+        if self.initialize:
             logger.debug('Initializing the partition functions and indices')
 
             self.partition_functions = self.atom_data.levels.groupby(level=['atomic_number', 'ion_number']).apply(
@@ -381,10 +379,6 @@
 
         delta = self.calculate_radiation_field_correction()
 
-<<<<<<< HEAD
-        zeta = interpolate.interp1d(self.atom_data.zeta_data.columns,
-                                    self.atom_data.zeta_data.ix[phis.index].values)(self.t_rad)
-=======
         zeta = pd.Series(index=phis.index)
 
         for idx in zeta.index:
@@ -394,7 +388,6 @@
                 current_zeta = 1.0
 
             zeta.ix[idx] = current_zeta
->>>>>>> 3a7a8846
 
         phis *= self.w * (delta.ix[phis.index] * zeta + self.w * (1 - zeta)) * \
                 (self.t_electron / self.t_rad) ** .5
@@ -494,7 +487,7 @@
             self.ion_populations.ix[atomic_number] = ion_densities
             self.ion_populations[self.ion_populations < ion_zero_threshold] = 0.0
 
-    def calculate_level_populations(self, initialize_nlte=False):
+    def calculate_level_populations(self):
         """
         Calculate the level populations and putting them in the column 'number-density' of the self.levels table.
         :math:`N` denotes the ion number density calculated with `calculate_ionization_balance`, i is the atomic number,
@@ -519,7 +512,7 @@
         #only change between lte plasma and nebular
         level_populations[~self.atom_data.levels['metastable']] *= np.min([self.w, 1.])
 
-        if initialize_nlte:
+        if self.initialize:
             self.level_populations = pd.Series(level_populations, index=self.atom_data.levels.index)
 
         else:
@@ -559,7 +552,7 @@
 
         self.stimulated_emission_factor = 1 - ((g_lower * n_upper) / (g_upper * n_lower))
 
-        self.stimulated_emission_factor[n_lower == 0.0] = 0.0
+        self.stimulated_emission_factor[np.isnan(self.stimulated_emission_factor)] = 1.
 
         negative_stimulated_emission_mask = [self.stimulated_emission_factor[self.atom_data.nlte_data.nlte_lines_mask] < 0.]
 
@@ -586,10 +579,10 @@
                 if level_lower['metastable'] or level_upper['metastable']:
                     logger.debug("Population inversion occuring with a metastable level: \n %s ",
                                     population_inversion_line)
-                    self.stimulated_emission_factor[self.atom_data.lines_index.ix[line_id]] = 0.0
+                    self.stimulated_emission_factor[self.stimulated_emission_factor < 0.0][i] = 0.0
                 elif (atomic_number, ion_number) in self.nlte_config.species:
                     logger.debug("Popuation inversion occuring in an NLTE Species")
-                    self.stimulated_emission_factor[self.atom_data.lines_index.ix[line_id]] = 0.0
+                    self.stimulated_emission_factor[self.stimulated_emission_factor < 0.0][i] = 0.0
 
                 else:
                     raise PopulationInversionException("Population inversion occuring with a non-metastable level, this "
@@ -677,15 +670,14 @@
             Updating the Macro Atom computations
         """
 
-
-
-        if not hasattr(self, 'beta_sobolevs'):
-            self.beta_sobolevs = np.zeros_like(self.tau_sobolevs)
-
-        macro_atom.calculate_beta_sobolev(self.tau_sobolevs, self.beta_sobolevs)
-
-        transition_probabilities = self.atom_data.macro_atom_data['transition_probability'] * \
-                                   self.beta_sobolevs[self.atom_data.macro_atom_data.lines_idx.values.astype(int)]
+        macro_tau_sobolevs = self.tau_sobolevs[self.atom_data.macro_atom_data.lines_idx.values.astype(int)]
+
+
+        beta_sobolevs = np.zeros_like(macro_tau_sobolevs)
+
+        macro_atom.calculate_beta_sobolev(macro_tau_sobolevs, beta_sobolevs)
+
+        transition_probabilities = self.atom_data.macro_atom_data['transition_probability'] * beta_sobolevs
 
         transition_up_filter = self.atom_data.macro_atom_data['transition_type'] == 1
 
