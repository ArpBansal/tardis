# atomic model

#TODO revisit import statements and reorganize
from scipy import interpolate
import numpy as np
import logging
import os
import h5py

import pdb

from astropy import table, units, constants

from collections import OrderedDict

from pandas import DataFrame

import pandas as pd

try:
    import sqlparse

    sqlparse_available = True
except ImportError:
    sqlparse_available = False

logger = logging.getLogger(__name__)

default_atom_h5_path = os.path.join(os.path.dirname(__file__), 'data', 'atom_data.h5')


@PendingDeprecationWarning
def read_atomic_data(fname=None):
    return read_basic_atom_data(fname)


def read_hdf5_data(fname, dset_name):
    """This function reads the dataset (dset_name) from the hdf5 file (fname).
    In addition it uses the attribute 'units' and parses it to the `~astropy.table.Table` constructor.

    Parameters
    ----------

    fname : `str`, optional
        path to atomic.h5 file, if set to None it will read in default data directory

    Returns
    -------

    data : `~astropy.table.Table`
        returns the respective
    """

    h5_file = h5py.File(fname)
    dataset = h5_file[dset_name]
    data = np.asarray(dataset)
    #    data_units = dataset.attrs['units']

    data_table = table.Table(data)

    #    for i, col_unit in enumerate(data_units):
    #        if col_unit == 'n':
    #            data_table.columns[i].units = None
    #        elif col_unit == '1':
    #            data_table.columns[i].units = units.Unit(1)
    #        else:
    #            data_table.columns[i].units = units.Unit(col_unit)

    h5_file.close()

    return data_table


def read_basic_atom_data(fname=None):
    """This function reads the atomic number, symbol, and mass from hdf5 file

    Parameters
    ----------

    fname : `str`, optional
        path to atomic.h5 file, if set to None it will read in default data directory

    Returns
    -------

    data : `~astropy.table.Table`
        table with fields z[1], symbol, mass[u]
    """

    data_table = read_hdf5_data(fname, 'basic_atom_data')
    #    data_table.columns['mass'] = units.Unit('u').to('g', data_table['mass'])

    return data_table


def read_ionization_data(fname=None):
    """This function reads the atomic number, ion number, and ionization energy from hdf5 file

    Parameters
    ----------

    fname : `str`, optional
        path to atomic.h5 file, if set to None it will read in default data directory

    Returns
    -------

    data : `~astropy.table.Table`
        table with fields z[1], ion[1], ionization_energy[eV]
        .. note:: energy from unionized atoms to once-ionized atoms ion = 1, for once ionized
                  to twice ionized ion=2, etc.
    """

    data_table = read_hdf5_data(fname, 'ionization_data')
    #data_table.columns['ionization_energy'] = units.Unit('eV').to('erg', data_table.columns['ionization_energy'])

    return data_table


def read_levels_data(fname=None):
    """This function reads atomic number, ion number, level_number, energy, g, metastable
    information from hdf5 file.

    Parameters
    ----------

    fname : `str`, optional
        path to atomic.h5 file, if set to None it will read in default data directory

    Returns
    -------

    data : `~astropy.table.Table`
        table with fields z[1], ion[1], level_number, energy, g, metastable
    """

    data_table = read_hdf5_data(fname, 'levels_data')
    #data_table.columns['energy'].convert_units_to('erg')
    #data_table.columns['energy'] = units.Unit('eV').to('erg', data_table.columns['energy'])


    return data_table


def read_synpp_refs(fname):
    data_table = h5py.File(fname)['synpp_refs']

    return data_table.__array__()


def read_lines_data(fname=None):
    """
    This function reads the wavelength, atomic number, ion number, f_ul, f_l and level id information
     from hdf5 file

    Parameters
    ----------

    fname : `str`, optional
        path to atomic.h5 file, if set to None it will read in default data directory

    Returns
    -------

    data : `~astropy.table.Table`
        table with fields wavelength, atomic_number, ion_number, f_ul, f_lu, level_id_lower, level_id_upper.
    """

    data_table = read_hdf5_data(fname, 'lines_data')
    #data_table.columns['ionization_energy'].convert_units_to('erg')

    return data_table


def read_zeta_data(fname):
    """
    This function reads the recombination coefficient data from the HDF5 file


    :return:
    """

    if fname is None:
        raise ValueError('fname can not be "None" when trying to use NebularAtom')

    if not os.path.exists(fname):
        raise IOError('HDF5 File doesn\'t exist')

    h5_file = h5py.File(fname)

    if 'zeta_data' not in h5_file.keys():
        raise ValueError('zeta_data not available in this HDF5-data file. It can not be used with NebularAtomData')

    zeta_data = h5_file['zeta_data']
<<<<<<< HEAD

    t_rads = zeta_data.attrs['t_rad']
    return pd.DataFrame(zeta_data[:,2:], index=pd.MultiIndex.from_arrays(zeta_data[:,:2].transpose().astype(int)),
                 columns=t_rads)

=======
    t_rads = zeta_data.attrs['t_rad']
    return pd.DataFrame(zeta_data[:,2:], index=pd.MultiIndex.from_arrays(zeta_data[:,:2].transpose().astype(int)),
                 columns=t_rads)
>>>>>>> 3a7a8846


def read_collision_data(fname):
    if fname is None:
        raise ValueError('fname can not be "None" when trying to use NebularAtom')

    if not os.path.exists(fname):
        raise IOError('HDF5 File doesn\'t exist')

    h5_file = h5py.File(fname)

    if 'collision_data' not in h5_file.keys():
        raise ValueError('collision_data not available in this HDF5-data file. It can not be used with NLTE')

    collision_data = np.array(h5_file['collision_data'])
    collision_temperatures = h5_file['collision_data'].attrs['temperatures']

    return collision_data, collision_temperatures


def read_ion_cx_data(fname):
    try:
        h5_file = h5py.File(fname)
        ion_cx_th_data = h5_file['ionization_cx_threshold']
        ion_cx_sp_data = h5_file['ionization_cx_support']
        return ion_cx_th_data, ion_cx_sp_data
    except IOError, err:
        print(err.errno)
        print(err)
        logger.critical('Cannot import. Error opening the file to read ionization_cx')


def read_macro_atom_data(fname):
    if fname is None:
        raise ValueError('fname can not be "None" when trying to use NebularAtom')

    if not os.path.exists(fname):
        raise IOError('HDF5 File doesn\'t exist')

    h5_file = h5py.File(fname)

    if 'macro_atom_data' not in h5_file.keys():
        raise ValueError('Macro Atom Data (macro_atom_data) is not in this HDF5-data file. '
                         'It is needed for complex line interaction')
    macro_atom_data = h5_file['macro_atom_data']

    macro_atom_counts = h5_file['macro_atom_references']

    return macro_atom_data, macro_atom_counts


class AtomData(object):
    """
    Class for storing atomic data

    AtomData
    ---------

    Parameters
    ----------

    basic_atom_data : `~astropy.table.Table`
        containing the basic atom data: z, symbol, and mass

    ionization_data : ~astropy.table.Table
        containing the ionization data: z, ion, and ionization energy
        ::important to note here is that ion describes the final ion state
            e.g. H I - H II is described with ion=2

    levels_data : ~astropy.table.Table
        containing the levels data: z, ion, level_number, energy, g

    lines_data : ~astropy.table.Table
        containing the lines data: wavelength, z, ion, levels_number_lower,
        levels_number_upper, f_lu, f_ul

    macro_atom_data : tuple of ~astropy.table.Table
        default ~None, a tuple of the macro-atom data and macro-atom references

    zeta_data : ~dict of interpolation objects
        default ~None

    """

    @classmethod
    def from_hdf5(cls, fname=None):
        """
        Function to read all the atom data from a special TARDIS HDF5 File.

        Parameters
        ----------

        fname: str, optional
            the default for this is `None` and then it will use the very limited atomic_data shipped with TARDIS
            For more complex atomic data please contact the authors.

        use_macro_atom:
            default `False`. Set to `True`, if you want to read in macro_atom_data
        """

        if fname is None:
            fname = default_atom_h5_path

        if not os.path.exists(fname):
            raise ValueError("Supplied Atomic Model Database %s does not exists" % fname)

        atom_data = read_basic_atom_data(fname)
        ionization_data = read_ionization_data(fname)
        levels_data = read_levels_data(fname)
        lines_data = read_lines_data(fname)

        with h5py.File(fname) as h5_file:
            h5_datasets = h5_file.keys()

        if 'macro_atom_data' in h5_datasets:
            macro_atom_data = read_macro_atom_data(fname)
        else:
            macro_atom_data = None

        if 'zeta_data' in h5_datasets:
            zeta_data = read_zeta_data(fname)
        else:
            zeta_data = None

        if 'collision_data' in h5_datasets:
            collision_data, collision_data_temperatures = read_collision_data(fname)
        else:
            collision_data, collision_data_temperatures = (None, None)

        if 'synpp_refs' in h5_datasets:
            synpp_refs = read_synpp_refs(fname)
        else:
            synpp_refs = None

        if 'ion_cx_data' in h5_datasets and 'ion_cx_data' in h5_datasets:
            ion_cx_data = read_ion_cx_data(fname)
        else:
            ion_cx_data = None

        atom_data = cls(atom_data=atom_data, ionization_data=ionization_data, levels_data=levels_data,
                        lines_data=lines_data, macro_atom_data=macro_atom_data, zeta_data=zeta_data,
                        collision_data=(collision_data, collision_data_temperatures), synpp_refs=synpp_refs,
                        ion_cx_data=ion_cx_data)

        with h5py.File(fname) as h5_file:
            atom_data.uuid1 = h5_file.attrs['uuid1']
            atom_data.md5 = h5_file.attrs['md5']
            logger.info('Read Atom Data with UUID=%s and MD5=%s', atom_data.uuid1, atom_data.md5)

        return atom_data

    def __init__(self, atom_data, ionization_data, levels_data, lines_data, macro_atom_data=None, zeta_data=None,
                 collision_data=None, synpp_refs=None, ion_cx_data=None):


        if macro_atom_data is not None:
            self.has_macro_atom = True
            self.macro_atom_data_all = DataFrame(macro_atom_data[0].__array__())
            self.macro_atom_references_all = DataFrame(macro_atom_data[1].__array__())

        else:
            self.has_macro_atom = False

        if ion_cx_data is not None:
            self.has_ion_cx_data = True
            #TODO:Farm a panda here
            self.ion_cx_th_data = DataFrame(np.array(ion_cx_data[0]))
            self.ion_cx_th_data.set_index(['atomic_number', 'ion_number', 'level_id'], inplace=True)

            self.ion_cx_sp_data = DataFrame(np.array(ion_cx_data[1]))
            self.ion_cx_sp_data.set_index(['atomic_number', 'ion_number', 'level_id'])
        else:
            self.has_ion_cx_data = False

        if zeta_data is not None:
            self.zeta_data = zeta_data
            self.has_zeta_data = True
        else:
            self.has_zeta_data = False

        if collision_data[0] is not None:
            self.collision_data = DataFrame(collision_data[0])
            self.collision_data_temperatures = collision_data[1]
            self.collision_data.set_index(['atomic_number', 'ion_number', 'level_number_lower', 'level_number_upper'],
                                          inplace=True)

            self.has_collision_data = True
        else:
            self.has_collision_data = False

        if synpp_refs is not None:
            self.has_synpp_refs = True
            self.synpp_refs = pd.DataFrame(synpp_refs)
            self.synpp_refs.set_index(['atomic_number', 'ion_number'], inplace=True)

        else:
            self.has_synpp_refs = False

        self.atom_data = DataFrame(atom_data.__array__())
        self.atom_data.set_index('atomic_number', inplace=True)
        self.atom_data.mass = units.Unit('u').to('g', self.atom_data.mass.values)

        self.ionization_data = DataFrame(ionization_data.__array__())
        self.ionization_data.set_index(['atomic_number', 'ion_number'], inplace=True)
        self.ionization_data.ionization_energy = units.Unit('eV').to('erg',
                                                                     self.ionization_data.ionization_energy.values)

        self.levels_data = DataFrame(levels_data.__array__())
        self.levels_data.energy = units.Unit('eV').to('erg', self.levels_data.energy.values)

        self.lines_data = DataFrame(lines_data.__array__())
        self.lines_data.set_index('line_id', inplace=True)
        self.lines_data['nu'] = units.Unit('angstrom').to('Hz', self.lines_data['wavelength'], units.spectral())
        self.lines_data['wavelength_cm'] = units.Unit('angstrom').to('cm', self.lines_data['wavelength'])




        #tmp_lines_index = pd.MultiIndex.from_arrays(self.lines_data)
        #self.lines_inde

        self.symbol2atomic_number = OrderedDict(zip(self.atom_data['symbol'].values, self.atom_data.index))
        self.atomic_number2symbol = OrderedDict(zip(self.atom_data.index, self.atom_data['symbol']))


    def prepare_atom_data(self, selected_atomic_numbers, line_interaction_type='scatter', max_ion_number=None,
                          nlte_species=[]):
        """
        Prepares the atom data to set the lines, levels and if requested macro atom data.
        This function mainly cuts the `levels_data` and `lines_data` by discarding any data that is not needed (any data
        for atoms that are not needed

        Parameters
        ----------

        selected_atoms : `~set`
            set of selected atom numbers, e.g. set([14, 26])

        line_interaction_type : `~str`
            can be 'scatter', 'downbranch' or 'macroatom'

        max_ion_number : `~int`
            maximum ion number to be included in the calculation

        """

        self.selected_atomic_numbers = selected_atomic_numbers

        self.nlte_species = nlte_species

        self.levels = self.levels_data[self.levels_data['atomic_number'].isin(self.selected_atomic_numbers)]
        if max_ion_number is not None:
            self.levels = self.levels[self.levels['ion_number'] <= max_ion_number]
        self.levels = self.levels.set_index(['atomic_number', 'ion_number', 'level_number'])

        self.levels_index = pd.Series(np.arange(len(self.levels), dtype=int), index=self.levels.index)
        #cutting levels_lines
        self.lines = self.lines_data[self.lines_data['atomic_number'].isin(self.selected_atomic_numbers)]
        if max_ion_number is not None:
            self.lines = self.lines[self.lines['ion_number'] <= max_ion_number]

        self.lines.sort('wavelength', inplace=True)

        self.lines_index = pd.Series(np.arange(len(self.lines), dtype=int), index=self.lines.index)

        tmp_lines_lower2level_idx = pd.MultiIndex.from_arrays([self.lines['atomic_number'], self.lines['ion_number'],
                                                               self.lines['level_number_lower']])

        self.lines_lower2level_idx = self.levels_index.ix[tmp_lines_lower2level_idx].values

        tmp_lines_upper2level_idx = pd.MultiIndex.from_arrays([self.lines['atomic_number'], self.lines['ion_number'],
                                                               self.lines['level_number_upper']])

        self.lines_upper2level_idx = self.levels_index.ix[tmp_lines_upper2level_idx].values

        self.atom_ion_index = None
        self.levels_index2atom_ion_index = None

        if self.has_macro_atom and not (line_interaction_type == 'scatter'):
            self.macro_atom_data = self.macro_atom_data_all[
                self.macro_atom_data_all['atomic_number'].isin(self.selected_atomic_numbers)]

            if max_ion_number is not None:
                self.macro_atom_data = self.macro_atom_data[self.macro_atom_data['ion_number'] <= max_ion_number]

            self.macro_atom_references = self.macro_atom_references_all[
                self.macro_atom_references_all['atomic_number'].isin(
                    self.selected_atomic_numbers)]
            if max_ion_number is not None:
                self.macro_atom_references = self.macro_atom_references[
                    self.macro_atom_references['ion_number'] <= max_ion_number]

            if line_interaction_type == 'downbranch':
                self.macro_atom_data = self.macro_atom_data[(self.macro_atom_data['transition_type'] == -1).values]

                self.macro_atom_references = self.macro_atom_references[self.macro_atom_references['count_down'] > 0]
                self.macro_atom_references['count_total'] = self.macro_atom_references['count_down']
                self.macro_atom_references['block_references'] = np.hstack((0,
                                                                            np.cumsum(self.macro_atom_references[
                                                                                          'count_down'].values[:-1])))
            elif line_interaction_type == 'macroatom':
                self.macro_atom_references['block_references'] = np.hstack((0,
                                                                            np.cumsum(self.macro_atom_references[
                                                                                          'count_total'].values[:-1])))

            self.macro_atom_references.set_index(['atomic_number', 'ion_number', 'source_level_number'], inplace=True)
            self.macro_atom_references['references_idx'] = np.arange(len(self.macro_atom_references))

            self.macro_atom_data['lines_idx'] = self.lines_index.ix[self.macro_atom_data['transition_line_id']].values

            tmp_lines_upper2level_idx = pd.MultiIndex.from_arrays(
                [self.lines['atomic_number'], self.lines['ion_number'],
                 self.lines['level_number_upper']])

            self.lines_upper2macro_reference_idx = self.macro_atom_references['references_idx'].ix[
                tmp_lines_upper2level_idx].values

            tmp_macro_destination_level_idx = pd.MultiIndex.from_arrays([self.macro_atom_data['atomic_number'],
                                                                         self.macro_atom_data['ion_number'],
                                                                         self.macro_atom_data[
                                                                             'destination_level_number']])

            if line_interaction_type == 'macroatom':
                self.macro_atom_data['destination_level_idx'] = self.macro_atom_references['references_idx'].ix[
                    tmp_macro_destination_level_idx].values
            elif line_interaction_type == 'downbranch':
                self.macro_atom_data['destination_level_idx'] = (np.ones(len(self.macro_atom_data)) * -1).astype(
                    np.int64)

        self.nlte_data = NLTEData(self, nlte_species)


    def __repr__(self):
        return "<Atomic Data UUID=%s MD5=%s Lines=%d Levels=%d>" % \
               (self.uuid1, self.md5, self.lines_data.atomic_number.count(), self.levels_data.energy.count())


class NLTEData(object):
    def __init__(self, atom_data, nlte_species):
        self.atom_data = atom_data
        self.lines = atom_data.lines.reset_index()
        self.nlte_species = nlte_species

        if nlte_species:
            logger.info('Preparing the NLTE data')
            self._init_indices()
            self._create_nlte_mask()
            if atom_data.has_collision_data:
                self._create_collision_coefficient_matrix()
        else:

            self._create_nlte_mask()

    def _init_indices(self):
        self.lines_idx = {}
        self.lines_level_number_lower = {}
        self.lines_level_number_upper = {}
        self.A_uls = {}
        self.B_uls = {}
        self.B_lus = {}

        for species in self.nlte_species:
            lines_idx = np.where((self.lines.atomic_number == species[0]) &
                                 (self.lines.ion_number == species[1]))
            self.lines_idx[species] = lines_idx
            self.lines_level_number_lower[species] = self.lines.level_number_lower.values[lines_idx].astype(int)
            self.lines_level_number_upper[species] = self.lines.level_number_upper.values[lines_idx].astype(int)

            self.A_uls[species] = self.atom_data.lines.A_ul.values[lines_idx]
            self.B_uls[species] = self.atom_data.lines.B_ul.values[lines_idx]
            self.B_lus[species] = self.atom_data.lines.B_lu.values[lines_idx]

    def _create_nlte_mask(self):
        self.nlte_levels_mask = np.zeros(self.atom_data.levels.energy.count()).astype(bool)
        self.nlte_lines_mask = np.zeros(self.atom_data.lines.wavelength.count()).astype(bool)

        for species in self.nlte_species:
            current_levels_mask = (self.atom_data.levels.index.get_level_values(0) == species[0]) & \
                           (self.atom_data.levels.index.get_level_values(1) == species[1])
            current_lines_mask = (self.atom_data.lines.atomic_number.values == species[0]) & \
                           (self.atom_data.lines.ion_number.values == species[1])
            self.nlte_levels_mask |= current_levels_mask
            self.nlte_lines_mask |= current_lines_mask


    def _create_collision_coefficient_matrix(self):
        self.C_ul_interpolator = {}
        self.delta_E_matrices = {}
        self.g_ratio_matrices = {}
        collision_group = self.atom_data.collision_data.groupby(level=['atomic_number', 'ion_number'])
        for species in self.nlte_species:
            no_of_levels = self.atom_data.levels.ix[species].energy.count()
            C_ul_matrix = np.zeros((no_of_levels, no_of_levels, len(self.atom_data.collision_data_temperatures)))
            delta_E_matrix = np.zeros((no_of_levels, no_of_levels))
            g_ratio_matrix = np.zeros((no_of_levels, no_of_levels))

            for (atomic_number, ion_number, level_number_lower, level_number_upper), line in \
                collision_group.get_group(species).iterrows():
                C_ul_matrix[level_number_lower, level_number_upper, :] = line.values[2:]
                delta_E_matrix[level_number_lower, level_number_upper] = line['delta_e']
                #TODO TARDISATOMIC fix change the g_ratio to be the otherway round - I flip them now here.
                g_ratio_matrix[level_number_lower, level_number_upper] = line['g_ratio']
            self.C_ul_interpolator[species] = interpolate.interp1d(self.atom_data.collision_data_temperatures,
                                                                   C_ul_matrix)
            self.delta_E_matrices[species] = delta_E_matrix

            self.g_ratio_matrices[species] = g_ratio_matrix


    def get_collision_matrix(self, species, t_electrons):
        c_ul_matrix = self.C_ul_interpolator[species](t_electrons)
        no_of_levels = c_ul_matrix.shape[0]
        c_ul_matrix[np.isnan(c_ul_matrix)] = 0.0

        #TODO in tardisatomic the g_ratio is the other way round - here I'll flip it in prepare_collision matrix

        c_lu_matrix = c_ul_matrix * np.exp(-self.delta_E_matrices[species].reshape((no_of_levels, no_of_levels, 1)) /
                                           t_electrons.reshape((1, 1, t_electrons.shape[0]))) * \
                      self.g_ratio_matrices[species].reshape((no_of_levels, no_of_levels, 1))
        return c_ul_matrix + c_lu_matrix.transpose(1, 0, 2)
<|MERGE_RESOLUTION|>--- conflicted
+++ resolved
@@ -192,17 +192,9 @@
         raise ValueError('zeta_data not available in this HDF5-data file. It can not be used with NebularAtomData')
 
     zeta_data = h5_file['zeta_data']
-<<<<<<< HEAD
-
     t_rads = zeta_data.attrs['t_rad']
     return pd.DataFrame(zeta_data[:,2:], index=pd.MultiIndex.from_arrays(zeta_data[:,:2].transpose().astype(int)),
                  columns=t_rads)
-
-=======
-    t_rads = zeta_data.attrs['t_rad']
-    return pd.DataFrame(zeta_data[:,2:], index=pd.MultiIndex.from_arrays(zeta_data[:,:2].transpose().astype(int)),
-                 columns=t_rads)
->>>>>>> 3a7a8846
 
 
 def read_collision_data(fname):
