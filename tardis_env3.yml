--- conflicted
+++ resolved
@@ -6,11 +6,7 @@
 dependencies:
   - python=3
   - pip
-<<<<<<< HEAD
-  - numpy=1.19.0
-=======
   - numpy=1.19
->>>>>>> cd8e4ba9
   - scipy=1.5
   - pandas=1.0
   - astropy=3
